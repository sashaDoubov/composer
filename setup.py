# Copyright 2022 MosaicML Composer authors
# SPDX-License-Identifier: Apache-2.0

"""Composer package setup."""

import os
import site
import sys
import textwrap

import setuptools
from setuptools import setup
from setuptools.command.develop import develop as develop_orig

# Read the composer version
# Cannot import from `composer.__version__` since that will not be available when building or installing the package
with open(os.path.join(os.path.dirname(__file__), 'composer', '_version.py')) as f:
    version_globals = {}
    version_locals = {}
    exec(f.read(), version_globals, version_locals)
    composer_version = version_locals['__version__']

_IS_ROOT = os.getuid() == 0
_IS_USER = '--user' in sys.argv[1:]
_IS_VIRTUALENV = 'VIRTUAL_ENV' in os.environ


# From https://stackoverflow.com/questions/51292333/how-to-tell-from-setup-py-if-the-module-is-being-installed-in-editable-mode
class develop(develop_orig):
    """Override the ``develop`` class to error if attempting an editable install as root."""

    def run(self):
        if _IS_ROOT and (not _IS_VIRTUALENV) and (not _IS_USER):
            raise RuntimeError(
                textwrap.dedent("""\
                    When installing in editable mode as root outside of a virtual environment,
                    please specify `--user`. Editable installs as the root user outside of a virtual environment
                    do not work without the `--user` flag. Please instead run something like: `pip install --user -e .`"""
                               ))
        super().run()


# From https://github.com/pypa/pip/issues/7953#issuecomment-645133255
site.ENABLE_USER_SITE = _IS_USER


def package_files(prefix: str, directory: str, extension: str):
    """Get all the files to package."""
    # from https://stackoverflow.com/a/36693250
    paths = []
    for (path, _, filenames) in os.walk(os.path.join(prefix, directory)):
        for filename in filenames:
            if filename.endswith(extension):
                paths.append(os.path.relpath(os.path.join(path, filename), prefix))
    return paths


with open('README.md', 'r', encoding='utf-8') as fh:
    long_description = fh.read()

# Hide the content between <!-- SETUPTOOLS_LONG_DESCRIPTION_HIDE_BEGIN --> and
# <!-- SETUPTOOLS_LONG_DESCRIPTION_HIDE_END --> tags in the README
while True:
    start_tag = '<!-- SETUPTOOLS_LONG_DESCRIPTION_HIDE_BEGIN -->'
    end_tag = '<!-- SETUPTOOLS_LONG_DESCRIPTION_HIDE_END -->'
    start = long_description.find(start_tag)
    end = long_description.find(end_tag)
    if start == -1:
        assert end == -1, 'there should be a balanced number of start and ends'
        break
    else:
        assert end != -1, 'there should be a balanced number of start and ends'
        long_description = long_description[:start] + long_description[end + len(end_tag):]

install_requires = [
    'pyyaml>=6.0,<7',
    'tqdm>=4.62.3,<5',
    'torchmetrics>=0.10.0,<1.1',
    'torch_optimizer>=0.3.0,<0.4',
<<<<<<< HEAD
    'torchvision>=0.13.1,<0.19',
    'torch>=2.1.0,<2.3.2',
=======
    'torchvision>=0.13.1,<0.17',
    'torch>=1.13.1,<2.2.1',
>>>>>>> f6ca9563
    'requests>=2.26.0,<3',
    'numpy>=1.21.5,<1.27.0',
    'psutil>=5.8.0,<6',
    'coolname>=1.1.0,<3',
    'tabulate==0.9.0',  # for auto-generating tables
    'py-cpuinfo>=8.0.0,<10',
    'packaging>=21.3.0,<23',
    'importlib-metadata>=5.0.0,<7',
    'mosaicml-cli>=0.5.25,<0.6',
]
extra_deps = {}

extra_deps['base'] = []

extra_deps['dev'] = [
    # Imports for docs builds and running tests
    # Pinning versions strictly to avoid random test failures.
    # Should manually update dependency versions occassionally.
    'custom_inherit==2.4.1',
    'junitparser==3.1.1',
    'coverage[toml]==7.3.4',
    'fasteners==0.18',  # object store tests require fasteners
    'pytest==7.4.4',
    'toml==0.10.2',
    'ipython==8.11.0',
    'ipykernel==6.28.0',
    'jupyter==1.0.0',
    'yamllint==1.33.0',
    'recommonmark==0.7.1',
    'sphinx==4.4.0',
    'pre-commit>=3.4.0,<4',
    # embedding md in rst require docutils>=0.17. See
    # https://myst-parser.readthedocs.io/en/latest/sphinx/use.html?highlight=parser#include-markdown-files-into-an-rst-file
    'docutils==0.17.1',
    'sphinx_markdown_tables==0.0.17',
    'sphinx-argparse==0.4.0',
    'sphinxcontrib.katex==0.9.6',
    'sphinxext.opengraph==0.9.1',
    'sphinxemoji==0.2.0',
    'furo==2022.9.29',
    'sphinx-copybutton==0.5.2',
    'testbook==0.4.2',
    'myst-parser==0.16.1',
    'sphinx_panels==0.6.0',
    'sphinxcontrib-images==0.9.4',
    'pytest_codeblocks==0.17.0',
    'traitlets==5.13.0',
    'nbsphinx==0.9.1',
    'pandoc==2.3',
    'pypandoc==1.12',
    'GitPython==3.1.40',
    'moto[s3]>=4.0.1,<5',
    'mock-ssh-server==0.9.1',
    'cryptography==41.0.5',
    'pytest-httpserver>=1.0.4,<1.1',
    'setuptools<=59.5.0',
]

extra_deps['health_checker'] = {
    'pynvml>=11.5.0,<12',
}

extra_deps['system_metrics_monitor'] = {
    'pynvml>=11.5.0,<12',
}

extra_deps['slack'] = {
    'slack_sdk>=3.19.5,<4',
}

extra_deps['deepspeed'] = [
    'deepspeed==0.8.3',
    'pydantic>=1.0,<2',
]

extra_deps['wandb'] = [
    'wandb>=0.13.2,<0.17',
]

extra_deps['comet_ml'] = [
    'comet_ml>=3.31.12,<4.0.0',
]

extra_deps['tensorboard'] = [
    'tensorboard>=2.9.1,<3.0.0',
]

extra_deps['unet'] = [
    'monai>=0.9.1,<1.4',
    'scikit-learn>=1.0.1,<2',
]

extra_deps['vit'] = [
    'vit_pytorch==1.6.1',
]

extra_deps['timm'] = [
    'timm>=0.5.4,<0.6',
]

extra_deps['coco'] = [
    'pycocotools>=2.0.4,<3',
]

extra_deps['nlp'] = [
    'transformers>=4.11,<4.37,!=4.34.0',
    'datasets>=2.4,<3',
]

extra_deps['sentencepiece'] = [
    'protobuf<3.21',
    'sentencepiece==0.1.99',
]

extra_deps['mlperf'] = [
    # TODO: use pip when available: https://github.com/mlcommons/logging/issues/218
    # "mlperf_logging @ git+https://github.com/mlperf/logging.git",
    'py-cpuinfo>=8.0.0,<10',
]

extra_deps['streaming'] = [
    'mosaicml-streaming<1.0',
    'boto3>=1.21.45,<2',
    'paramiko>=2.11.0,<3',
]

extra_deps['libcloud'] = [
    'apache-libcloud>=3.3.1,<4',
]

extra_deps['oci'] = [
    'oci>=2.88.2,<3.0.0',
]

extra_deps['gcs'] = [
    'google-cloud-storage>=2.0.0,<3.0',
]

extra_deps['onnx'] = [
    'onnx>=1.12.0,<2',
    'onnxruntime>=1.12.1,<2',
]

extra_deps['mlflow'] = [
    'mlflow>=2.9.0,<3.0',
]

extra_deps['pandas'] = ['pandas>=2.0.0,<3.0']

extra_deps['databricks'] = ['databricks-sdk>=0.15.0,<1.0']

extra_deps['all'] = {dep for deps in extra_deps.values() for dep in deps}

composer_data_files = ['py.typed']
composer_data_files += package_files('composer', 'yamls', '.yaml')
composer_data_files += package_files('composer', 'algorithms', '.json')

package_name = os.environ.get('COMPOSER_PACKAGE_NAME', 'mosaicml')

if package_name != 'mosaicml':
    print(f'`Building composer as `{package_name}`)', file=sys.stderr)

setup(name=package_name,
      version=composer_version,
      author='MosaicML',
      author_email='team@mosaicml.com',
      description=('Composer is a PyTorch library that enables you to train ' +
                   'neural networks faster, at lower cost, and to higher accuracy.'),
      long_description=long_description,
      long_description_content_type='text/markdown',
      url='https://github.com/mosaicml/composer',
      include_package_data=True,
      package_data={
          'composer': composer_data_files,
      },
      packages=setuptools.find_packages(exclude=['docker*', 'examples*', 'scripts*', 'tests*']),
      classifiers=[
          'Programming Language :: Python :: 3',
          'Programming Language :: Python :: 3.8',
          'Programming Language :: Python :: 3.9',
          'Programming Language :: Python :: 3.10',
      ],
      install_requires=install_requires,
      entry_points={
          'console_scripts': [
              'composer = composer.cli.launcher:main',
              'composer_collect_env = composer.utils.collect_env:main',
              'composer_validate_remote_path = composer.utils.file_helpers:validate_remote_path',
          ],
      },
      extras_require=extra_deps,
      dependency_links=['https://developer.download.nvidia.com/compute/redist'],
      python_requires='>=3.8',
      ext_package='composer',
      cmdclass={'develop': develop})

# only visible if user installs with verbose -v flag
# Printing to stdout as not to interfere with setup.py CLI flags (e.g. --version)
print('*' * 20, file=sys.stderr)
print(textwrap.dedent("""\
    NOTE: For best performance, we recommend installing Pillow-SIMD
    for accelerated image processing operations. To install:
    \t pip uninstall pillow && pip install pillow-simd"""),
      file=sys.stderr)
print('*' * 20, file=sys.stderr)<|MERGE_RESOLUTION|>--- conflicted
+++ resolved
@@ -77,13 +77,8 @@
     'tqdm>=4.62.3,<5',
     'torchmetrics>=0.10.0,<1.1',
     'torch_optimizer>=0.3.0,<0.4',
-<<<<<<< HEAD
     'torchvision>=0.13.1,<0.19',
-    'torch>=2.1.0,<2.3.2',
-=======
-    'torchvision>=0.13.1,<0.17',
     'torch>=1.13.1,<2.2.1',
->>>>>>> f6ca9563
     'requests>=2.26.0,<3',
     'numpy>=1.21.5,<1.27.0',
     'psutil>=5.8.0,<6',
