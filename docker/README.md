# Docker

To simplify environment setup for Composer, we provide a set of pre-built Docker images.

## Composer Images

The [`mosaicml/composer`](https://hub.docker.com/r/mosaicml/composer) images contain Composer pre-installed with
all dependencies for both NLP and Vision models. They are built on top of the
[`mosaicml/pytorch`](https://hub.docker.com/r/mosaicml/pytorch) family of images.
(See the section on [MosaicML PyTorch Images](#pytorch-images) below.)

**Note**: Only the Dockerimage for most recent version of Composer will be maintained. We recommend using
`mosaicml/composer:latest` or `mosaicml/composer:latest_cpu`, which will always be up to date.

<!-- BEGIN_COMPOSER_BUILD_MATRIX -->
<<<<<<< HEAD
| Composer Version | CUDA Support | Docker Tag                                                     |
| ---------------- | ------------ | -------------------------------------------------------------- |
| 0.17.1           | Yes          | `mosaicml/composer:latest`, `mosaicml/composer:0.17.1`         |
| 0.17.1           | No           | `mosaicml/composer:latest_cpu`, `mosaicml/composer:0.17.1_cpu` |
=======
| Composer Version   | CUDA Support   | Docker Tag                                                     |
|--------------------|----------------|----------------------------------------------------------------|
| 0.17.2             | Yes            | `mosaicml/composer:latest`, `mosaicml/composer:0.17.2`         |
| 0.17.2             | No             | `mosaicml/composer:latest_cpu`, `mosaicml/composer:0.17.2_cpu` |
>>>>>>> f6ca9563
<!-- END_COMPOSER_BUILD_MATRIX -->

**Note**: For a lightweight installation, we recommended using a [MosaicML PyTorch Image](#pytorch-images) and manually
installing Composer within the image.

## PyTorch Images

The [`mosaicml/pytorch`](https://hub.docker.com/r/mosaicml/pytorch) images contain PyTorch preinstalled, without Composer.
The base flavor contains PyTorch pre-installed; the vision flavor also includes OpenCV, MM Segmentation, and FFCV dependencies.
To install composer, once inside the image, run `pip install mosaicml`.

<!-- BEGIN_PYTORCH_BUILD_MATRIX -->
<<<<<<< HEAD
| Linux Distro | Flavor | PyTorch Version | CUDA Version        | Python Version | Docker Tags                                                                              |
| ------------ | ------ | --------------- | ------------------- | -------------- | ---------------------------------------------------------------------------------------- |
| Ubuntu 20.04 | Base   | 2.2.0           | 12.1.0 (Infiniband) | 3.10           | `mosaicml/pytorch:2.2.0_cu121-nightly20231024-python3.10-ubuntu20.04`                    |
| Ubuntu 20.04 | Base   | 2.1.0           | 12.1.0 (Infiniband) | 3.10           | `mosaicml/pytorch:latest`, `mosaicml/pytorch:2.1.0_cu121-python3.10-ubuntu20.04`         |
| Ubuntu 20.04 | Base   | 2.1.0           | 12.1.0 (EFA)        | 3.10           | `mosaicml/pytorch:latest-aws`, `mosaicml/pytorch:2.1.0_cu121-python3.10-ubuntu20.04-aws` |
| Ubuntu 20.04 | Base   | 2.1.0           | cpu                 | 3.10           | `mosaicml/pytorch:latest_cpu`, `mosaicml/pytorch:2.1.0_cpu-python3.10-ubuntu20.04`       |
| Ubuntu 20.04 | Base   | 2.0.1           | 11.8.0 (Infiniband) | 3.10           | `mosaicml/pytorch:2.0.1_cu118-python3.10-ubuntu20.04`                                    |
| Ubuntu 20.04 | Base   | 2.0.1           | 11.8.0 (EFA)        | 3.10           | `mosaicml/pytorch:2.0.1_cu118-python3.10-ubuntu20.04-aws`                                |
| Ubuntu 20.04 | Base   | 2.0.1           | cpu                 | 3.10           | `mosaicml/pytorch:2.0.1_cpu-python3.10-ubuntu20.04`                                      |
| Ubuntu 20.04 | Base   | 1.13.1          | 11.7.1 (Infiniband) | 3.10           | `mosaicml/pytorch:1.13.1_cu117-python3.10-ubuntu20.04`                                   |
| Ubuntu 20.04 | Base   | 1.13.1          | 11.7.1 (EFA)        | 3.10           | `mosaicml/pytorch:1.13.1_cu117-python3.10-ubuntu20.04-aws`                               |
| Ubuntu 20.04 | Base   | 1.13.1          | cpu                 | 3.10           | `mosaicml/pytorch:1.13.1_cpu-python3.10-ubuntu20.04`                                     |
=======
| Linux Distro   | Flavor   | PyTorch Version   | CUDA Version        | Python Version   | Docker Tags                                                                              |
|----------------|----------|-------------------|---------------------|------------------|------------------------------------------------------------------------------------------|
| Ubuntu 20.04   | Base     | 2.2.0             | 12.1.0 (Infiniband) | 3.10             | `mosaicml/pytorch:2.2.0_cu121-nightly20231213-python3.10-ubuntu20.04`                    |
| Ubuntu 20.04   | Base     | 2.1.1             | 12.1.0 (Infiniband) | 3.10             | `mosaicml/pytorch:latest`, `mosaicml/pytorch:2.1.1_cu121-python3.10-ubuntu20.04`         |
| Ubuntu 20.04   | Base     | 2.1.1             | 12.1.0 (EFA)        | 3.10             | `mosaicml/pytorch:latest-aws`, `mosaicml/pytorch:2.1.1_cu121-python3.10-ubuntu20.04-aws` |
| Ubuntu 20.04   | Base     | 2.1.1             | cpu                 | 3.10             | `mosaicml/pytorch:latest_cpu`, `mosaicml/pytorch:2.1.1_cpu-python3.10-ubuntu20.04`       |
| Ubuntu 20.04   | Base     | 2.0.1             | 11.8.0 (Infiniband) | 3.10             | `mosaicml/pytorch:2.0.1_cu118-python3.10-ubuntu20.04`                                    |
| Ubuntu 20.04   | Base     | 2.0.1             | 11.8.0 (EFA)        | 3.10             | `mosaicml/pytorch:2.0.1_cu118-python3.10-ubuntu20.04-aws`                                |
| Ubuntu 20.04   | Base     | 2.0.1             | cpu                 | 3.10             | `mosaicml/pytorch:2.0.1_cpu-python3.10-ubuntu20.04`                                      |
| Ubuntu 20.04   | Base     | 1.13.1            | 11.7.1 (Infiniband) | 3.10             | `mosaicml/pytorch:1.13.1_cu117-python3.10-ubuntu20.04`                                   |
| Ubuntu 20.04   | Base     | 1.13.1            | 11.7.1 (EFA)        | 3.10             | `mosaicml/pytorch:1.13.1_cu117-python3.10-ubuntu20.04-aws`                               |
| Ubuntu 20.04   | Base     | 1.13.1            | cpu                 | 3.10             | `mosaicml/pytorch:1.13.1_cpu-python3.10-ubuntu20.04`                                     |
>>>>>>> f6ca9563
<!-- END_PYTORCH_BUILD_MATRIX -->

**Note**: The `mosaicml/pytorch:latest`, `mosaicml/pytorch:latest_cpu`, and `mosaicml/pytorch:latest-aws`
images will always point to the stable version of PyTorch which we have battle tested and recommend for production use.  The `latest` label
may not point to an image with the most recent release of PyTorch, however we do update our images frequently so that newer versions can
be proven out.

**Note**: Only the images listed in the table above are maintained.  All other images in the DockerHub repository have been deprecated
and are kept for legacy support.  Legacy images might be cleaned up without notice so it's best to migrate to the latest image or re-tag and maintain
a private copy if you wish to continue using legacy images.

## Pulling Images

Pre-built images can be pulled from [MosaicML's DockerHub Repository](https://hub.docker.com/u/mosaicml).

For example:

<!--pytest.mark.skip-->
```bash
docker pull mosaicml/composer
```<|MERGE_RESOLUTION|>--- conflicted
+++ resolved
@@ -13,17 +13,10 @@
 `mosaicml/composer:latest` or `mosaicml/composer:latest_cpu`, which will always be up to date.
 
 <!-- BEGIN_COMPOSER_BUILD_MATRIX -->
-<<<<<<< HEAD
-| Composer Version | CUDA Support | Docker Tag                                                     |
-| ---------------- | ------------ | -------------------------------------------------------------- |
-| 0.17.1           | Yes          | `mosaicml/composer:latest`, `mosaicml/composer:0.17.1`         |
-| 0.17.1           | No           | `mosaicml/composer:latest_cpu`, `mosaicml/composer:0.17.1_cpu` |
-=======
 | Composer Version   | CUDA Support   | Docker Tag                                                     |
 |--------------------|----------------|----------------------------------------------------------------|
 | 0.17.2             | Yes            | `mosaicml/composer:latest`, `mosaicml/composer:0.17.2`         |
 | 0.17.2             | No             | `mosaicml/composer:latest_cpu`, `mosaicml/composer:0.17.2_cpu` |
->>>>>>> f6ca9563
 <!-- END_COMPOSER_BUILD_MATRIX -->
 
 **Note**: For a lightweight installation, we recommended using a [MosaicML PyTorch Image](#pytorch-images) and manually
@@ -36,20 +29,6 @@
 To install composer, once inside the image, run `pip install mosaicml`.
 
 <!-- BEGIN_PYTORCH_BUILD_MATRIX -->
-<<<<<<< HEAD
-| Linux Distro | Flavor | PyTorch Version | CUDA Version        | Python Version | Docker Tags                                                                              |
-| ------------ | ------ | --------------- | ------------------- | -------------- | ---------------------------------------------------------------------------------------- |
-| Ubuntu 20.04 | Base   | 2.2.0           | 12.1.0 (Infiniband) | 3.10           | `mosaicml/pytorch:2.2.0_cu121-nightly20231024-python3.10-ubuntu20.04`                    |
-| Ubuntu 20.04 | Base   | 2.1.0           | 12.1.0 (Infiniband) | 3.10           | `mosaicml/pytorch:latest`, `mosaicml/pytorch:2.1.0_cu121-python3.10-ubuntu20.04`         |
-| Ubuntu 20.04 | Base   | 2.1.0           | 12.1.0 (EFA)        | 3.10           | `mosaicml/pytorch:latest-aws`, `mosaicml/pytorch:2.1.0_cu121-python3.10-ubuntu20.04-aws` |
-| Ubuntu 20.04 | Base   | 2.1.0           | cpu                 | 3.10           | `mosaicml/pytorch:latest_cpu`, `mosaicml/pytorch:2.1.0_cpu-python3.10-ubuntu20.04`       |
-| Ubuntu 20.04 | Base   | 2.0.1           | 11.8.0 (Infiniband) | 3.10           | `mosaicml/pytorch:2.0.1_cu118-python3.10-ubuntu20.04`                                    |
-| Ubuntu 20.04 | Base   | 2.0.1           | 11.8.0 (EFA)        | 3.10           | `mosaicml/pytorch:2.0.1_cu118-python3.10-ubuntu20.04-aws`                                |
-| Ubuntu 20.04 | Base   | 2.0.1           | cpu                 | 3.10           | `mosaicml/pytorch:2.0.1_cpu-python3.10-ubuntu20.04`                                      |
-| Ubuntu 20.04 | Base   | 1.13.1          | 11.7.1 (Infiniband) | 3.10           | `mosaicml/pytorch:1.13.1_cu117-python3.10-ubuntu20.04`                                   |
-| Ubuntu 20.04 | Base   | 1.13.1          | 11.7.1 (EFA)        | 3.10           | `mosaicml/pytorch:1.13.1_cu117-python3.10-ubuntu20.04-aws`                               |
-| Ubuntu 20.04 | Base   | 1.13.1          | cpu                 | 3.10           | `mosaicml/pytorch:1.13.1_cpu-python3.10-ubuntu20.04`                                     |
-=======
 | Linux Distro   | Flavor   | PyTorch Version   | CUDA Version        | Python Version   | Docker Tags                                                                              |
 |----------------|----------|-------------------|---------------------|------------------|------------------------------------------------------------------------------------------|
 | Ubuntu 20.04   | Base     | 2.2.0             | 12.1.0 (Infiniband) | 3.10             | `mosaicml/pytorch:2.2.0_cu121-nightly20231213-python3.10-ubuntu20.04`                    |
@@ -62,7 +41,6 @@
 | Ubuntu 20.04   | Base     | 1.13.1            | 11.7.1 (Infiniband) | 3.10             | `mosaicml/pytorch:1.13.1_cu117-python3.10-ubuntu20.04`                                   |
 | Ubuntu 20.04   | Base     | 1.13.1            | 11.7.1 (EFA)        | 3.10             | `mosaicml/pytorch:1.13.1_cu117-python3.10-ubuntu20.04-aws`                               |
 | Ubuntu 20.04   | Base     | 1.13.1            | cpu                 | 3.10             | `mosaicml/pytorch:1.13.1_cpu-python3.10-ubuntu20.04`                                     |
->>>>>>> f6ca9563
 <!-- END_PYTORCH_BUILD_MATRIX -->
 
 **Note**: The `mosaicml/pytorch:latest`, `mosaicml/pytorch:latest_cpu`, and `mosaicml/pytorch:latest-aws`
