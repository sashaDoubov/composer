--- conflicted
+++ resolved
@@ -517,15 +517,7 @@
                 # Call function to modify state_dict
                 ignore_keys(state_dict)
 
-<<<<<<< HEAD
             dist_cp.load_state_dict(state_dict, storage_reader)
-=======
-            dist_cp.load_state_dict(
-                state_dict=model_state_dict,
-                storage_reader=storage_reader,
-                planner=load_planner,
-            )
->>>>>>> 2aa50e77
 
             state.load_state_dict(
                 state_dict['state'],
