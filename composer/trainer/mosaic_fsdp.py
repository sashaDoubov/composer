# Copyright 2022 MosaicML Composer authors
# SPDX-License-Identifier: Apache-2.0

# Released under BSD 3-Clause License,
# Copyright (c) Facebook, Inc. and its affiliates.

"""Monkey patch FSDPs _auto_wrap to enable module_kwargs and custom process_group cache and ChunkShardingSpec to enable sharding over all gpus."""

import torch
from packaging import version
from torch.distributed._shard.sharding_spec import ChunkShardingSpec
from torch.distributed.fsdp import FullyShardedDataParallel

from composer.trainer.mosaic_fsdp_utils import (_sharded_pre_load_state_dict_hook, build_metadata,
                                                custom_auto_wrap_t1p13p1)


def patch_pytorch():
    """Monkey patches pytorch functions based on pytorch version."""
    if version.parse(torch.__version__) < version.parse('1.13.1'):
        raise NotImplementedError(f'Not supported for torch < 1.13.1')

    elif version.parse(torch.__version__) < version.parse('2.0.0'):
        # Monkey patch for torch < 2.0 ie torch == 1.13.1

        # Monkey patch _auto_wrap with _custom_auto_wrap fn
        FullyShardedDataParallel._auto_wrap = custom_auto_wrap_t1p13p1  # type: ignore

    elif version.parse(torch.__version__) < version.parse('2.0.1'):
        raise NotImplementedError(f'Not supported for torch == 2.0.0')

    elif version.parse(torch.__version__) < version.parse('2.0.2'):
        # Monkey patch for torch == 2.0.1

        # Monkey patch __init__ where __init__ calls the custom _auto_wrap fn
        from composer.trainer.mosaic_fsdp_utils import init_fn_t2p0p1

        FullyShardedDataParallel.__init__ = init_fn_t2p0p1  # type: ignore

        # Monkey patch sharding method
        ChunkShardingSpec.build_metadata = build_metadata

    elif version.parse(torch.__version__) < version.parse('2.1.1'):
<<<<<<< HEAD
        # Monkey path for torch < 2.1.1 ie torch == 2.1.0
=======
        # Monkey patch for torch < 2.1.1 ie torch == 2.1.0
>>>>>>> 52ac18c7

        # Monkey patch sharding method
        ChunkShardingSpec.build_metadata = build_metadata

        # Monkey patch partial state dict handling
        from torch.distributed.fsdp import _state_dict_utils
        _state_dict_utils._sharded_pre_load_state_dict_hook = (_sharded_pre_load_state_dict_hook)

        # Allow 2D HSDP
        from torch.distributed.fsdp import _runtime_utils
        _runtime_utils._validate_and_get_hybrid_shard_state = lambda *args, **kwargs: None

    elif version.parse(torch.__version__) < version.parse('2.2.0'):
<<<<<<< HEAD
        # Monkey path for torch < 2.2.0 ie torch == 2.1.1, 2.1.2

        # Allow 2D HSDP
        from torch.distributed.fsdp import _runtime_utils
        _runtime_utils._validate_and_get_hybrid_shard_state = lambda *args, **kwargs: None
=======
        # Monkey patch for torch < 2.2.0 ie torch == 2.1.1, 2.1.2

        # Allow 2D HSDP
        from torch.distributed.fsdp import _runtime_utils
        _runtime_utils._validate_and_get_hybrid_shard_state = lambda *args, **kwargs: None

        # Better overlap communication and computation
        from composer.trainer.mosaic_fsdp_utils import _share_state_and_init_handle_attrs_t2p1
        _runtime_utils._share_state_and_init_handle_attrs = _share_state_and_init_handle_attrs_t2p1

    elif version.parse(torch.__version__) < version.parse('2.2.1'):
        # Monkey patch for torch < 2.2.1 ie torch == 2.2.0

        # Better overlap communication and computation
        from torch.distributed.fsdp import _runtime_utils

        from composer.trainer.mosaic_fsdp_utils import _share_state_and_init_handle_attrs_t2p2
        _runtime_utils._share_state_and_init_handle_attrs = _share_state_and_init_handle_attrs_t2p2
>>>>>>> 52ac18c7
<|MERGE_RESOLUTION|>--- conflicted
+++ resolved
@@ -41,11 +41,7 @@
         ChunkShardingSpec.build_metadata = build_metadata
 
     elif version.parse(torch.__version__) < version.parse('2.1.1'):
-<<<<<<< HEAD
-        # Monkey path for torch < 2.1.1 ie torch == 2.1.0
-=======
         # Monkey patch for torch < 2.1.1 ie torch == 2.1.0
->>>>>>> 52ac18c7
 
         # Monkey patch sharding method
         ChunkShardingSpec.build_metadata = build_metadata
@@ -59,13 +55,6 @@
         _runtime_utils._validate_and_get_hybrid_shard_state = lambda *args, **kwargs: None
 
     elif version.parse(torch.__version__) < version.parse('2.2.0'):
-<<<<<<< HEAD
-        # Monkey path for torch < 2.2.0 ie torch == 2.1.1, 2.1.2
-
-        # Allow 2D HSDP
-        from torch.distributed.fsdp import _runtime_utils
-        _runtime_utils._validate_and_get_hybrid_shard_state = lambda *args, **kwargs: None
-=======
         # Monkey patch for torch < 2.2.0 ie torch == 2.1.1, 2.1.2
 
         # Allow 2D HSDP
@@ -83,5 +72,4 @@
         from torch.distributed.fsdp import _runtime_utils
 
         from composer.trainer.mosaic_fsdp_utils import _share_state_and_init_handle_attrs_t2p2
-        _runtime_utils._share_state_and_init_handle_attrs = _share_state_and_init_handle_attrs_t2p2
->>>>>>> 52ac18c7
+        _runtime_utils._share_state_and_init_handle_attrs = _share_state_and_init_handle_attrs_t2p2