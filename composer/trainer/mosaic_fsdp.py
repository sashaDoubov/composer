# Copyright 2022 MosaicML Composer authors
# SPDX-License-Identifier: Apache-2.0

# Released under BSD 3-Clause License,
# Copyright (c) Facebook, Inc. and its affiliates.

"""Monkey patch FSDPs _auto_wrap to enable module_kwargs and custom process_group cache and ChunkShardingSpec to enable sharding over all gpus."""

import torch
from packaging import version
from torch.distributed._shard.sharding_spec import ChunkShardingSpec
from torch.distributed.fsdp import FullyShardedDataParallel

from composer.trainer.mosaic_fsdp_utils import (_sharded_pre_load_state_dict_hook, build_metadata,
                                                custom_auto_wrap_t1p13p1)


def patch_pytorch():
    """Monkey patches pytorch functions based on pytorch version."""
    if version.parse(torch.__version__) < version.parse('1.13.1'):
        raise NotImplementedError(f'Not supported for torch < 1.13.1')

    elif version.parse(torch.__version__) < version.parse('2.0.0'):
        # Monkey patch for torch < 2.0 ie torch == 1.13.1

        # Monkey patch _auto_wrap with _custom_auto_wrap fn
        FullyShardedDataParallel._auto_wrap = custom_auto_wrap_t1p13p1  # type: ignore

    elif version.parse(torch.__version__) < version.parse('2.0.1'):
        raise NotImplementedError(f'Not supported for torch == 2.0.0')

    elif version.parse(torch.__version__) < version.parse('2.0.2'):
        # Monkey patch for torch == 2.0.1

        # Monkey patch __init__ where __init__ calls the custom _auto_wrap fn
        from composer.trainer.mosaic_fsdp_utils import init_fn_t2p0p1

        FullyShardedDataParallel.__init__ = init_fn_t2p0p1  # type: ignore

        # Monkey patch sharding method
        ChunkShardingSpec.build_metadata = build_metadata

    elif version.parse(torch.__version__) < version.parse('2.1.1'):
        # Monkey patch for torch < 2.1.1 ie torch == 2.1.0

        # Monkey patch sharding method
        ChunkShardingSpec.build_metadata = build_metadata

        # Monkey patch partial state dict handling
        from torch.distributed.fsdp import _state_dict_utils
        _state_dict_utils._sharded_pre_load_state_dict_hook = (_sharded_pre_load_state_dict_hook)

        # Allow 2D HSDP
        from torch.distributed.fsdp import _runtime_utils
        _runtime_utils._validate_and_get_hybrid_shard_state = lambda *args, **kwargs: None

<<<<<<< HEAD
    elif version.parse(torch.__version__) < version.parse('2.2.0.dev'):
        # Monkey patch for torch < 2.2.0 ie torch == 2.1.1, 2.1.2
=======
    elif version.parse(torch.__version__) < version.parse('2.1.3'):
        # Monkey patch for torch < 2.1.3 ie torch == 2.1.1, 2.1.2
>>>>>>> c82dcc46

        # Allow 2D HSDP
        from torch.distributed.fsdp import _runtime_utils
        _runtime_utils._validate_and_get_hybrid_shard_state = lambda *args, **kwargs: None

        # Better overlap communication and computation
        from composer.trainer.mosaic_fsdp_utils import (_root_pre_forward, _share_state_and_init_handle_attrs_t2p1,
                                                        _wait_for_computation_stream, forward)
        _runtime_utils._share_state_and_init_handle_attrs = _share_state_and_init_handle_attrs_t2p1
        _runtime_utils._wait_for_computation_stream = _wait_for_computation_stream
        _runtime_utils._root_pre_forward = _root_pre_forward
        FullyShardedDataParallel.forward = forward

    elif version.parse(torch.__version__) < version.parse('2.2.1'):
        # Monkey patch for torch < 2.2.1 ie torch == 2.2.0

        # Better overlap communication and computation
        from torch.distributed.fsdp import _runtime_utils

        from composer.trainer.mosaic_fsdp_utils import (_root_pre_forward, _share_state_and_init_handle_attrs_t2p2,
                                                        _wait_for_computation_stream, forward)
        _runtime_utils._share_state_and_init_handle_attrs = _share_state_and_init_handle_attrs_t2p2
        _runtime_utils._wait_for_computation_stream = _wait_for_computation_stream
        _runtime_utils._root_pre_forward = _root_pre_forward
        FullyShardedDataParallel.forward = forward<|MERGE_RESOLUTION|>--- conflicted
+++ resolved
@@ -54,13 +54,8 @@
         from torch.distributed.fsdp import _runtime_utils
         _runtime_utils._validate_and_get_hybrid_shard_state = lambda *args, **kwargs: None
 
-<<<<<<< HEAD
-    elif version.parse(torch.__version__) < version.parse('2.2.0.dev'):
-        # Monkey patch for torch < 2.2.0 ie torch == 2.1.1, 2.1.2
-=======
     elif version.parse(torch.__version__) < version.parse('2.1.3'):
         # Monkey patch for torch < 2.1.3 ie torch == 2.1.1, 2.1.2
->>>>>>> c82dcc46
 
         # Allow 2D HSDP
         from torch.distributed.fsdp import _runtime_utils
